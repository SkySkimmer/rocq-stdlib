(************************************************************************)
(*  v      *   The Coq Proof Assistant  /  The Coq Development Team     *)
(* <O___,, *   INRIA - CNRS - LIX - LRI - PPS - Copyright 1999-2016     *)
(*   \VV/  **************************************************************)
(*    //   *      This file is distributed under the terms of the       *)
(*         *       GNU Lesser General Public License Version 2.1        *)
(************************************************************************)

(*i camlp4deps: "grammar/grammar.cma" i*)

open Pp
open Genarg
open Stdarg
open Tacarg
open Extraargs
open Pcoq.Prim
open Pltac
open Mod_subst
open Names
open Tacexpr
open Glob_ops
open CErrors
open Util
open Evd
open Termops
open Equality
open Misctypes
open Sigma.Notations
open Proofview.Notations

DECLARE PLUGIN "extratactics"

(**********************************************************************)
(* replace, discriminate, injection, simplify_eq                      *)
(* cutrewrite, dependent rewrite                                      *)

let with_delayed_uconstr ist c tac =
  let flags = {
    Pretyping.use_typeclasses = false;
    solve_unification_constraints = true;
    use_hook = Pfedit.solve_by_implicit_tactic ();
    fail_evar = false;
    expand_evars = true
  } in
  let c = Pretyping.type_uconstr ~flags ist c in
  Tacticals.New.tclDELAYEDWITHHOLES false c tac

let replace_in_clause_maybe_by ist c1 c2 cl tac =
  with_delayed_uconstr ist c1
  (fun c1 -> replace_in_clause_maybe_by c1 c2 cl (Option.map (Tacinterp.tactic_of_value ist) tac))

let replace_term ist dir_opt c cl =
  with_delayed_uconstr ist c (fun c -> replace_term dir_opt c cl)

let clause = Pltac.clause_dft_concl

TACTIC EXTEND replace
   ["replace" uconstr(c1) "with" constr(c2) clause(cl) by_arg_tac(tac) ]
-> [ replace_in_clause_maybe_by ist c1 c2 cl tac ]
END

TACTIC EXTEND replace_term_left
  [ "replace"  "->" uconstr(c) clause(cl) ]
  -> [ replace_term ist (Some true) c cl ]
END

TACTIC EXTEND replace_term_right
  [ "replace"  "<-" uconstr(c) clause(cl) ]
  -> [ replace_term ist (Some false) c cl ]
END

TACTIC EXTEND replace_term
  [ "replace" uconstr(c) clause(cl) ]
  -> [ replace_term ist None c cl ]
END

let induction_arg_of_quantified_hyp = function
  | AnonHyp n -> None,ElimOnAnonHyp n
  | NamedHyp id -> None,ElimOnIdent (Loc.ghost,id)

(* Versions *_main must come first!! so that "1" is interpreted as a
   ElimOnAnonHyp and not as a "constr", and "id" is interpreted as a
   ElimOnIdent and not as "constr" *)

let mytclWithHoles tac with_evars c =
  Proofview.Goal.enter { enter = begin fun gl ->
    let env = Tacmach.New.pf_env gl in
    let sigma = Tacmach.New.project gl in
    let sigma',c = Tactics.force_destruction_arg with_evars env sigma c in
    Tacticals.New.tclWITHHOLES with_evars (tac with_evars (Some c)) sigma'
  end }

let elimOnConstrWithHoles tac with_evars c =
  Tacticals.New.tclDELAYEDWITHHOLES with_evars c
    (fun c -> tac with_evars (Some (None,ElimOnConstr c)))

TACTIC EXTEND simplify_eq
  [ "simplify_eq" ] -> [ dEq false None ]
| [ "simplify_eq" destruction_arg(c) ] -> [ mytclWithHoles dEq false c ]
END
TACTIC EXTEND esimplify_eq
| [ "esimplify_eq" ] -> [ dEq true None ]
| [ "esimplify_eq" destruction_arg(c) ] -> [ mytclWithHoles dEq true c ]
END

let discr_main c = elimOnConstrWithHoles discr_tac false c

TACTIC EXTEND discriminate
| [ "discriminate" ] -> [ discr_tac false None ]
| [ "discriminate" destruction_arg(c) ] ->
    [ mytclWithHoles discr_tac false c ]
END
TACTIC EXTEND ediscriminate
| [ "ediscriminate" ] -> [ discr_tac true None ]
| [ "ediscriminate" destruction_arg(c) ] ->
    [ mytclWithHoles discr_tac true c ]
END

let discrHyp id =
  Proofview.tclEVARMAP >>= fun sigma ->
  discr_main { delayed = fun env sigma -> Sigma.here (EConstr.mkVar id, NoBindings) sigma }

let injection_main with_evars c =
 elimOnConstrWithHoles (injClause None) with_evars c

TACTIC EXTEND injection
| [ "injection" ] -> [ injClause None false None ]
| [ "injection" destruction_arg(c) ] -> [ mytclWithHoles (injClause None) false c ]
END
TACTIC EXTEND einjection
| [ "einjection" ] -> [ injClause None true None ]
| [ "einjection" destruction_arg(c) ] -> [ mytclWithHoles (injClause None) true c ]
END
TACTIC EXTEND injection_as
| [ "injection" "as" intropattern_list(ipat)] ->
    [ injClause (Some ipat) false None ]
| [ "injection" destruction_arg(c) "as" intropattern_list(ipat)] ->
    [ mytclWithHoles (injClause (Some ipat)) false c ]
END
TACTIC EXTEND einjection_as
| [ "einjection" "as" intropattern_list(ipat)] ->
    [ injClause (Some ipat) true None ]
| [ "einjection" destruction_arg(c) "as" intropattern_list(ipat)] ->
    [ mytclWithHoles (injClause (Some ipat)) true c ]
END
TACTIC EXTEND simple_injection
| [ "simple" "injection" ] -> [ simpleInjClause false None ]
| [ "simple" "injection" destruction_arg(c) ] -> [ mytclWithHoles simpleInjClause false c ]
END

let injHyp id =
  Proofview.tclEVARMAP >>= fun sigma ->
  injection_main false { delayed = fun env sigma -> Sigma.here (EConstr.mkVar id, NoBindings) sigma }

TACTIC EXTEND dependent_rewrite
| [ "dependent" "rewrite" orient(b) constr(c) ] -> [ rewriteInConcl b c ]
| [ "dependent" "rewrite" orient(b) constr(c) "in" hyp(id) ]
    -> [ rewriteInHyp b c id ]
END

(** To be deprecated?, "cutrewrite (t=u) as <-" is equivalent to
    "replace u with t" or "enough (t=u) as <-" and 
    "cutrewrite (t=u) as ->" is equivalent to "enough (t=u) as ->". *)

TACTIC EXTEND cut_rewrite
| [ "cutrewrite" orient(b) constr(eqn) ] -> [ cutRewriteInConcl b eqn ]
| [ "cutrewrite" orient(b) constr(eqn) "in" hyp(id) ]
    -> [ cutRewriteInHyp b eqn id ]
END

(**********************************************************************)
(* Decompose                                                          *)

TACTIC EXTEND decompose_sum
| [ "decompose" "sum" constr(c) ] -> [ Elim.h_decompose_or c ]
END

TACTIC EXTEND decompose_record
| [ "decompose" "record" constr(c) ] -> [ Elim.h_decompose_and c ]
END

(**********************************************************************)
(* Contradiction                                                      *)

open Contradiction

TACTIC EXTEND absurd
 [ "absurd" constr(c) ] -> [ absurd c ]
END

let onSomeWithHoles tac = function
  | None -> tac None
  | Some c -> Tacticals.New.tclDELAYEDWITHHOLES false c (fun c -> tac (Some c))

TACTIC EXTEND contradiction
 [ "contradiction" constr_with_bindings_opt(c) ] ->
    [ onSomeWithHoles contradiction c ]
END

(**********************************************************************)
(* AutoRewrite                                                        *)

open Autorewrite

let pr_orient _prc _prlc _prt = function
  | true -> Pp.mt ()
  | false -> Pp.str " <-"

let pr_orient_string _prc _prlc _prt (orient, s) =
  pr_orient _prc _prlc _prt orient ++ Pp.spc () ++ Pp.str s

ARGUMENT EXTEND orient_string TYPED AS (bool * string) PRINTED BY pr_orient_string
| [ orient(r) preident(i) ] -> [ r, i ]
END

TACTIC EXTEND autorewrite
| [ "autorewrite" "with" ne_preident_list(l) clause(cl) ] ->
    [ auto_multi_rewrite  l ( cl) ]
| [ "autorewrite" "with" ne_preident_list(l) clause(cl) "using" tactic(t) ] ->
    [
      auto_multi_rewrite_with (Tacinterp.tactic_of_value ist t) l cl
    ]
END

TACTIC EXTEND autorewrite_star
| [ "autorewrite" "*" "with" ne_preident_list(l) clause(cl) ] ->
    [ auto_multi_rewrite ~conds:AllMatches l cl ]
| [ "autorewrite" "*" "with" ne_preident_list(l) clause(cl) "using" tactic(t) ] ->
  [ auto_multi_rewrite_with ~conds:AllMatches (Tacinterp.tactic_of_value ist t) l cl ]
END

(**********************************************************************)
(* Rewrite star                                                       *)

let rewrite_star ist clause orient occs c (tac : Geninterp.Val.t option) =
  let tac' = Option.map (fun t -> Tacinterp.tactic_of_value ist t, FirstSolved) tac in
  with_delayed_uconstr ist c
    (fun c -> general_rewrite_ebindings_clause clause orient occs ?tac:tac' true true (c,NoBindings) true)

TACTIC EXTEND rewrite_star
| [ "rewrite" "*" orient(o) uconstr(c) "in" hyp(id) "at" occurrences(occ) by_arg_tac(tac) ] ->
    [ rewrite_star ist (Some id) o (occurrences_of occ) c tac ]
| [ "rewrite" "*" orient(o) uconstr(c) "at" occurrences(occ) "in" hyp(id) by_arg_tac(tac) ] ->
    [ rewrite_star ist (Some id) o (occurrences_of occ) c tac ]
| [ "rewrite" "*" orient(o) uconstr(c) "in" hyp(id) by_arg_tac(tac) ] ->
    [ rewrite_star ist (Some id) o Locus.AllOccurrences c tac ]
| [ "rewrite" "*" orient(o) uconstr(c) "at" occurrences(occ) by_arg_tac(tac) ] ->
    [ rewrite_star ist None o (occurrences_of occ) c tac ]
| [ "rewrite" "*" orient(o) uconstr(c) by_arg_tac(tac) ] ->
    [ rewrite_star ist None o Locus.AllOccurrences c tac ]
    END

(**********************************************************************)
(* Hint Rewrite                                                       *)

let add_rewrite_hint bases ort t lcsr =
  let env = Global.env() in
  let sigma = Evd.from_env env in
  let poly = Flags.use_polymorphic_flag () in
  let f ce = 
    let c, ctx = Constrintern.interp_constr env sigma ce in
    let ctx =
      let ctx = UState.context_set ctx in
        if poly then ctx
	else (** This is a global universe context that shouldn't be
	       refreshed at every use of the hint, declare it globally. *)
	  (Declare.declare_universe_context false ctx;
           Univ.ContextSet.empty)
    in
      Constrexpr_ops.constr_loc ce, (c, ctx), ort, Option.map (in_gen (rawwit wit_ltac)) t in
  let eqs = List.map f lcsr in
  let add_hints base = add_rew_rules base eqs in
  List.iter add_hints bases

let classify_hint _ = Vernacexpr.VtSideff [], Vernacexpr.VtLater

VERNAC COMMAND EXTEND HintRewrite CLASSIFIED BY classify_hint
  [ "Hint" "Rewrite" orient(o) ne_constr_list(l) ":" preident_list(bl) ] ->
  [ add_rewrite_hint bl o None l ]
| [ "Hint" "Rewrite" orient(o) ne_constr_list(l) "using" tactic(t)
    ":" preident_list(bl) ] ->
  [ add_rewrite_hint bl o (Some t) l ]
| [ "Hint" "Rewrite" orient(o) ne_constr_list(l) ] ->
  [ add_rewrite_hint ["core"] o None l ]
| [ "Hint" "Rewrite" orient(o) ne_constr_list(l) "using" tactic(t) ] ->
  [ add_rewrite_hint ["core"] o (Some t) l ]
END

(**********************************************************************)
(* Hint Resolve                                                       *)

open Term
open EConstr
open Vars
open Coqlib

let project_hint pri l2r r =
  let gr = Smartlocate.global_with_alias r in
  let env = Global.env() in
  let sigma = Evd.from_env env in
  let sigma, c = Evd.fresh_global env sigma gr in
  let c = EConstr.of_constr c in
  let t = Retyping.get_type_of env sigma c in
  let t =
    Tacred.reduce_to_quantified_ref env sigma (Lazy.force coq_iff_ref) t in
  let sign,ccl = decompose_prod_assum sigma t in
  let (a,b) = match snd (decompose_app sigma ccl) with
    | [a;b] -> (a,b)
    | _ -> assert false in
  let p =
    if l2r then build_coq_iff_left_proj () else build_coq_iff_right_proj () in
  let p = EConstr.of_constr p in
  let c = Reductionops.whd_beta sigma (mkApp (c, Context.Rel.to_extended_vect mkRel 0 sign)) in
  let c = it_mkLambda_or_LetIn
    (mkApp (p,[|mkArrow a (lift 1 b);mkArrow b (lift 1 a);c|])) sign in
  let id =
    Nameops.add_suffix (Nametab.basename_of_global gr) ("_proj_" ^ (if l2r then "l2r" else "r2l"))
  in
  let ctx = Evd.universe_context_set sigma in
  let c = EConstr.to_constr sigma c in
  let c = Declare.declare_definition ~internal:Declare.InternalTacticRequest id (c,ctx) in
  let info = {Vernacexpr.hint_priority = pri; hint_pattern = None} in
    (info,false,true,Hints.PathAny, Hints.IsGlobRef (Globnames.ConstRef c))

let add_hints_iff l2r lc n bl =
  let l = Locality.LocalityFixme.consume () in
  Hints.add_hints (Locality.make_module_locality l) bl
    (Hints.HintsResolveEntry (List.map (project_hint n l2r) lc))

VERNAC COMMAND EXTEND HintResolveIffLR CLASSIFIED AS SIDEFF
  [ "Hint" "Resolve" "->" ne_global_list(lc) natural_opt(n)
    ":" preident_list(bl) ] ->
  [ add_hints_iff true lc n bl ]
| [ "Hint" "Resolve" "->" ne_global_list(lc) natural_opt(n) ] ->
  [ add_hints_iff true lc n ["core"] ]
END
VERNAC COMMAND EXTEND HintResolveIffRL CLASSIFIED AS SIDEFF
  [ "Hint" "Resolve" "<-" ne_global_list(lc) natural_opt(n)
    ":" preident_list(bl) ] ->
  [ add_hints_iff false lc n bl ]
| [ "Hint" "Resolve" "<-" ne_global_list(lc) natural_opt(n) ] ->
  [ add_hints_iff false lc n ["core"] ]
END

(**********************************************************************)
(* Refine                                                             *)

<<<<<<< HEAD
open EConstr
open Vars

let constr_flags = {
=======
let constr_flags () = {
>>>>>>> 63c73f54
  Pretyping.use_typeclasses = true;
  Pretyping.solve_unification_constraints = true;
  Pretyping.use_hook = Pfedit.solve_by_implicit_tactic ();
  Pretyping.fail_evar = false;
  Pretyping.expand_evars = true }

let refine_tac ist simple with_classes c =
  Proofview.Goal.enter { enter = begin fun gl ->
    let concl = Proofview.Goal.concl gl in
    let env = Proofview.Goal.env gl in
    let flags =
      { constr_flags () with Pretyping.use_typeclasses = with_classes } in
    let expected_type = Pretyping.OfType concl in
    let c = Pretyping.type_uconstr ~flags ~expected_type ist c in
    let update = { run = fun sigma ->
      let Sigma (c, sigma, p) = c.delayed env sigma in
      Sigma (c, sigma, p)
    } in
    let refine = Refine.refine ~unsafe:true update in
    if simple then refine
    else refine <*>
           Tactics.New.reduce_after_refine <*>
           Proofview.shelve_unifiable
  end }

TACTIC EXTEND refine
| [ "refine" uconstr(c) ] ->
   [ refine_tac ist false true c ]
END

TACTIC EXTEND simple_refine
| [ "simple" "refine" uconstr(c) ] ->
   [ refine_tac ist true true c ]
END

TACTIC EXTEND notcs_refine
| [ "notypeclasses" "refine" uconstr(c) ] ->
   [ refine_tac ist false false c ]
END

TACTIC EXTEND notcs_simple_refine
| [ "simple" "notypeclasses" "refine" uconstr(c) ] ->
   [ refine_tac ist true false c ]
END

(* Solve unification constraints using heuristics or fail if any remain *)
TACTIC EXTEND solve_constraints
[ "solve_constraints" ] -> [ Refine.solve_constraints ]
END

(**********************************************************************)
(* Inversion lemmas (Leminv)                                          *)

open Inv
open Leminv

let seff id = Vernacexpr.VtSideff [id], Vernacexpr.VtLater

VERNAC ARGUMENT EXTEND sort
| [ "Set" ] -> [ GSet ]
| [ "Prop" ] -> [ GProp ]
| [ "Type" ] -> [ GType [] ]
END

VERNAC COMMAND EXTEND DeriveInversionClear
| [ "Derive" "Inversion_clear" ident(na) "with" constr(c) "Sort" sort(s) ]
  => [ seff na ]
  -> [ add_inversion_lemma_exn na c s false inv_clear_tac ]

| [ "Derive" "Inversion_clear" ident(na) "with" constr(c) ] => [ seff na ]
  -> [ add_inversion_lemma_exn na c GProp false inv_clear_tac ]
END

VERNAC COMMAND EXTEND DeriveInversion
| [ "Derive" "Inversion" ident(na) "with" constr(c) "Sort" sort(s) ]
  => [ seff na ]
  -> [ add_inversion_lemma_exn na c s false inv_tac ]

| [ "Derive" "Inversion" ident(na) "with" constr(c) ] => [ seff na ]
  -> [ add_inversion_lemma_exn na c GProp false inv_tac ]
END

VERNAC COMMAND EXTEND DeriveDependentInversion
| [ "Derive" "Dependent" "Inversion" ident(na) "with" constr(c) "Sort" sort(s) ]
  => [ seff na ]
  -> [ add_inversion_lemma_exn na c s true dinv_tac ]
END

VERNAC COMMAND EXTEND DeriveDependentInversionClear
| [ "Derive" "Dependent" "Inversion_clear" ident(na) "with" constr(c) "Sort" sort(s) ]
  => [ seff na ]
  -> [ add_inversion_lemma_exn na c s true dinv_clear_tac ]
END

(**********************************************************************)
(* Subst                                                              *)

TACTIC EXTEND subst
| [ "subst" ne_var_list(l) ] -> [ subst l ]
| [ "subst" ] -> [ subst_all () ]
END

let simple_subst_tactic_flags =
  { only_leibniz = true; rewrite_dependent_proof = false }

TACTIC EXTEND simple_subst
| [ "simple" "subst" ] -> [ subst_all ~flags:simple_subst_tactic_flags () ]
END

open Evar_tactics

(**********************************************************************)
(* Evar creation                                                      *)

(* TODO: add support for some test similar to g_constr.name_colon so that
   expressions like "evar (list A)" do not raise a syntax error *)
TACTIC EXTEND evar
  [ "evar" "(" ident(id) ":" lconstr(typ) ")" ] -> [ let_evar (Name id) typ ]
| [ "evar" constr(typ) ] -> [ let_evar Anonymous typ ]
END

TACTIC EXTEND instantiate
  [ "instantiate" "(" ident(id) ":=" lglob(c) ")" ] ->
    [ Tacticals.New.tclTHEN (instantiate_tac_by_name id c) Proofview.V82.nf_evar_goals ]
| [ "instantiate" "(" integer(i) ":=" lglob(c) ")" hloc(hl) ] ->
    [ Tacticals.New.tclTHEN (instantiate_tac i c hl) Proofview.V82.nf_evar_goals ]
| [ "instantiate" ] -> [ Proofview.V82.nf_evar_goals ]
END

(**********************************************************************)
(** Nijmegen "step" tactic for setoid rewriting                       *)

open Tactics
open Glob_term
open Libobject
open Lib

(* Registered lemmas are expected to be of the form
     x R y -> y == z -> x R z    (in the right table)
     x R y -> x == z -> z R y    (in the left table)
*)

let transitivity_right_table = Summary.ref [] ~name:"transitivity-steps-r"
let transitivity_left_table = Summary.ref [] ~name:"transitivity-steps-l"

(* [step] tries to apply a rewriting lemma; then apply [tac] intended to
   complete to proof of the last hypothesis (assumed to state an equality) *)

let step left x tac =
  let l =
    List.map (fun lem ->
      let lem = EConstr.of_constr lem in
      Tacticals.New.tclTHENLAST
        (apply_with_bindings (lem, ImplicitBindings [x]))
        tac)
      !(if left then transitivity_left_table else transitivity_right_table)
  in
  Tacticals.New.tclFIRST l

(* Main function to push lemmas in persistent environment *)

let cache_transitivity_lemma (_,(left,lem)) =
  if left then
    transitivity_left_table  := lem :: !transitivity_left_table
  else
    transitivity_right_table := lem :: !transitivity_right_table

let subst_transitivity_lemma (subst,(b,ref)) = (b,subst_mps subst ref)

let inTransitivity : bool * Constr.constr -> obj =
  declare_object {(default_object "TRANSITIVITY-STEPS") with
    cache_function = cache_transitivity_lemma;
    open_function = (fun i o -> if Int.equal i 1 then cache_transitivity_lemma o);
    subst_function = subst_transitivity_lemma;
    classify_function = (fun o -> Substitute o) }

(* Main entry points *)

let add_transitivity_lemma left lem =
  let env = Global.env () in
  let sigma = Evd.from_env env in
  let lem',ctx (*FIXME*) = Constrintern.interp_constr env sigma lem in
  add_anonymous_leaf (inTransitivity (left,lem'))

(* Vernacular syntax *)

TACTIC EXTEND stepl
| ["stepl" constr(c) "by" tactic(tac) ] -> [ step true c (Tacinterp.tactic_of_value ist tac) ]
| ["stepl" constr(c) ] -> [ step true c (Proofview.tclUNIT ()) ]
END

TACTIC EXTEND stepr
| ["stepr" constr(c) "by" tactic(tac) ] -> [ step false c (Tacinterp.tactic_of_value ist tac) ]
| ["stepr" constr(c) ] -> [ step false c (Proofview.tclUNIT ()) ]
END

VERNAC COMMAND EXTEND AddStepl CLASSIFIED AS SIDEFF
| [ "Declare" "Left" "Step" constr(t) ] ->
    [ add_transitivity_lemma true t ]
END

VERNAC COMMAND EXTEND AddStepr CLASSIFIED AS SIDEFF
| [ "Declare" "Right" "Step" constr(t) ] ->
    [ add_transitivity_lemma false t ]
END

let cache_implicit_tactic (_,tac) = match tac with
  | Some tac -> Pfedit.declare_implicit_tactic (Tacinterp.eval_tactic tac)
  | None -> Pfedit.clear_implicit_tactic ()

let subst_implicit_tactic (subst,tac) =
  Option.map (Tacsubst.subst_tactic subst) tac

let inImplicitTactic : glob_tactic_expr option -> obj =
  declare_object {(default_object "IMPLICIT-TACTIC") with
       open_function = (fun i o -> if Int.equal i 1 then cache_implicit_tactic o);
       cache_function = cache_implicit_tactic;
       subst_function = subst_implicit_tactic;
       classify_function = (fun o -> Dispose)}

let declare_implicit_tactic tac =
  Lib.add_anonymous_leaf (inImplicitTactic (Some (Tacintern.glob_tactic tac)))

let clear_implicit_tactic () =
  Lib.add_anonymous_leaf (inImplicitTactic None)

VERNAC COMMAND EXTEND ImplicitTactic CLASSIFIED AS SIDEFF
| [ "Declare" "Implicit" "Tactic" tactic(tac) ] -> [ declare_implicit_tactic tac ]
| [ "Clear" "Implicit" "Tactic" ] -> [ clear_implicit_tactic () ]
END




(**********************************************************************)
(*spiwack : Vernac commands for retroknowledge                        *)

VERNAC COMMAND EXTEND RetroknowledgeRegister CLASSIFIED AS SIDEFF
 | [ "Register" constr(c) "as" retroknowledge_field(f) "by" constr(b)] ->
           [ let tc,ctx = Constrintern.interp_constr (Global.env ()) Evd.empty c in
             let tb,ctx(*FIXME*) = Constrintern.interp_constr (Global.env ()) Evd.empty b in
             Global.register f tc tb ]
END



(**********************************************************************)
(* sozeau: abs/gen for induction on instantiated dependent inductives, using "Ford" induction as
  defined by Conor McBride *)
TACTIC EXTEND generalize_eqs
| ["generalize_eqs" hyp(id) ] -> [ abstract_generalize ~generalize_vars:false id ]
END
TACTIC EXTEND dep_generalize_eqs
| ["dependent" "generalize_eqs" hyp(id) ] -> [ abstract_generalize ~generalize_vars:false ~force_dep:true id ]
END
TACTIC EXTEND generalize_eqs_vars
| ["generalize_eqs_vars" hyp(id) ] -> [ abstract_generalize ~generalize_vars:true id ]
END
TACTIC EXTEND dep_generalize_eqs_vars
| ["dependent" "generalize_eqs_vars" hyp(id) ] -> [ abstract_generalize ~force_dep:true ~generalize_vars:true id ]
END

(** Tactic to automatically simplify hypotheses of the form [Π Δ, x_i = t_i -> T] 
    where [t_i] is closed w.r.t. Δ. Such hypotheses are automatically generated
    during dependent induction. For internal use. *)

TACTIC EXTEND specialize_eqs
[ "specialize_eqs" hyp(id) ] -> [ specialize_eqs id ]
END

(**********************************************************************)
(* A tactic that considers a given occurrence of [c] in [t] and       *)
(* abstract the minimal set of all the occurrences of [c] so that the *)
(* abstraction [fun x -> t[x/c]] is well-typed                        *)
(*                                                                    *)
(* Contributed by Chung-Kil Hur (Winter 2009)                         *)
(**********************************************************************)

let subst_var_with_hole occ tid t = 
  let occref = if occ > 0 then ref occ else Find_subterm.error_invalid_occurrence [occ] in
  let locref = ref 0 in
  let rec substrec = function
    | GVar (_,id) as x -> 
        if Id.equal id tid 
        then
	  (decr occref;
	   if Int.equal !occref 0 then x
           else
	     (incr locref;
	      GHole (Loc.make_loc (!locref,0),
		     Evar_kinds.QuestionMark(Evar_kinds.Define true),
                     Misctypes.IntroAnonymous, None)))
        else x
    | c -> map_glob_constr_left_to_right substrec c in
  let t' = substrec t
  in
  if !occref > 0 then Find_subterm.error_invalid_occurrence [occ] else t'

let subst_hole_with_term occ tc t =
  let locref = ref 0 in
  let occref = ref occ in
  let rec substrec = function
    | GHole (_,Evar_kinds.QuestionMark(Evar_kinds.Define true),Misctypes.IntroAnonymous,s) ->
        decr occref;
        if Int.equal !occref 0 then tc
        else
	  (incr locref;
	   GHole (Loc.make_loc (!locref,0),
		  Evar_kinds.QuestionMark(Evar_kinds.Define true),Misctypes.IntroAnonymous,s))
    | c -> map_glob_constr_left_to_right substrec c
  in
  substrec t

open Tacmach

let hResolve id c occ t =
  Proofview.Goal.s_enter { s_enter = begin fun gl ->
  let sigma = Proofview.Goal.sigma gl in
  let sigma = Sigma.to_evar_map sigma in
  let env = Termops.clear_named_body id (Proofview.Goal.env gl) in
  let concl = Proofview.Goal.concl gl in
  let env_ids = Termops.ids_of_context env in
  let c_raw = Detyping.detype true env_ids env sigma c in
  let t_raw = Detyping.detype true env_ids env sigma t in
  let rec resolve_hole t_hole =
    try 
      Pretyping.understand env sigma t_hole
    with
      | Pretype_errors.PretypeError (_,_,Pretype_errors.UnsolvableImplicit _) as e ->
          let (e, info) = CErrors.push e in
          let loc = match Loc.get_loc info with None -> Loc.ghost | Some loc -> loc in
          resolve_hole (subst_hole_with_term (fst (Loc.unloc loc)) c_raw t_hole)
  in
  let t_constr,ctx = resolve_hole (subst_var_with_hole occ id t_raw) in
  let t_constr = EConstr.of_constr t_constr in
  let sigma = Evd.merge_universe_context sigma ctx in
  let t_constr_type = Retyping.get_type_of env sigma t_constr in
  let tac =
    (change_concl (mkLetIn (Anonymous,t_constr,t_constr_type,concl)))
  in
  Sigma.Unsafe.of_pair (tac, sigma)
  end }

let hResolve_auto id c t =
  let rec resolve_auto n = 
    try
      hResolve id c n t
    with
    | UserError _ as e -> raise e
    | e when CErrors.noncritical e -> resolve_auto (n+1)
  in
  resolve_auto 1

TACTIC EXTEND hresolve_core
| [ "hresolve_core" "(" ident(id) ":=" constr(c) ")" "at" int_or_var(occ) "in" constr(t) ] -> [ hResolve id c occ t ]
| [ "hresolve_core" "(" ident(id) ":=" constr(c) ")" "in" constr(t) ] -> [ hResolve_auto id c t ]
END

(**
   hget_evar
*)

TACTIC EXTEND hget_evar
| [ "hget_evar" int_or_var(n) ] -> [ Evar_tactics.hget_evar n ]
END

(**********************************************************************)

(**********************************************************************)
(* A tactic that reduces one match t with ... by doing destruct t.    *)
(* if t is not a variable, the tactic does                            *)
(* case_eq t;intros ... heq;rewrite heq in *|-. (but heq itself is    *)
(* preserved).                                                        *)
(* Contributed by Julien Forest and Pierre Courtieu (july 2010)       *)
(**********************************************************************)

exception Found of unit Proofview.tactic

let rewrite_except h =
  Proofview.Goal.enter { enter = begin fun gl ->
  let hyps = Tacmach.New.pf_ids_of_hyps gl in
  Tacticals.New.tclMAP (fun id -> if Id.equal id h then Proofview.tclUNIT () else 
      Tacticals.New.tclTRY (Equality.general_rewrite_in true Locus.AllOccurrences true true id (mkVar h) false))
    hyps
  end }


let refl_equal = 
  let coq_base_constant s =
    Coqlib.gen_constant_in_modules "RecursiveDefinition"
      (Coqlib.init_modules @ [["Coq";"Arith";"Le"];["Coq";"Arith";"Lt"]]) s in
  function () -> (coq_base_constant "eq_refl")


(* This is simply an implementation of the case_eq tactic.  this code
  should be replaced by a call to the tactic but I don't know how to
  call it before it is defined. *)
let  mkCaseEq a  : unit Proofview.tactic =
  Proofview.Goal.enter { enter = begin fun gl ->
    let type_of_a = Tacmach.New.pf_unsafe_type_of gl a in
       Tacticals.New.tclTHENLIST
         [Tactics.generalize [(mkApp(EConstr.of_constr (delayed_force refl_equal), [| type_of_a; a|]))];
          Proofview.Goal.enter { enter = begin fun gl ->
            let concl = Proofview.Goal.concl gl in
            let env = Proofview.Goal.env gl in
            (** FIXME: this looks really wrong. Does anybody really use this tactic? *)
            let Sigma (c, _, _) = (Tacred.pattern_occs [Locus.OnlyOccurrences [1], a]).Reductionops.e_redfun env (Sigma.Unsafe.of_evar_map Evd.empty) concl in
	    change_concl c
          end };
	  simplest_case a]
  end }


let case_eq_intros_rewrite x =
  Proofview.Goal.enter { enter = begin fun gl ->
  let n = nb_prod (Tacmach.New.project gl) (Proofview.Goal.concl gl) in
  (* Pp.msgnl (Printer.pr_lconstr x); *)
  Tacticals.New.tclTHENLIST [
      mkCaseEq x;
    Proofview.Goal.enter { enter = begin fun gl ->
      let concl = Proofview.Goal.concl gl in
      let hyps = Tacmach.New.pf_ids_of_hyps gl in
      let n' = nb_prod (Tacmach.New.project gl) concl in
      let h = fresh_id_in_env hyps (Id.of_string "heq") (Proofview.Goal.env gl)  in
      Tacticals.New.tclTHENLIST [
                    Tacticals.New.tclDO (n'-n-1) intro;
		    introduction h;
		    rewrite_except h]
    end }
  ]
  end }

let rec find_a_destructable_match sigma t =
  let cl = induction_arg_of_quantified_hyp (NamedHyp (Id.of_string "x")) in
  let cl = [cl, (None, None), None], None in
  let dest = TacAtom (Loc.ghost, TacInductionDestruct(false, false, cl)) in
  match EConstr.kind sigma t with
    | Case (_,_,x,_) when closed0 sigma x ->
	if isVar sigma x then
	  (* TODO check there is no rel n. *)
	  raise (Found (Tacinterp.eval_tactic dest))
	else
	  (* let _ = Pp.msgnl (Printer.pr_lconstr x)  in *)
	  raise (Found (case_eq_intros_rewrite x))
    | _ -> EConstr.iter sigma (fun c -> find_a_destructable_match sigma c) t
	

let destauto t =
  Proofview.tclEVARMAP >>= fun sigma ->
  try find_a_destructable_match sigma t;
    Tacticals.New.tclZEROMSG (str "No destructable match found")
  with Found tac -> tac

let destauto_in id = 
  Proofview.Goal.enter { enter = begin fun gl ->
  let ctype = Tacmach.New.pf_unsafe_type_of gl (mkVar id) in
(*  Pp.msgnl (Printer.pr_lconstr (mkVar id)); *)
(*  Pp.msgnl (Printer.pr_lconstr (ctype)); *)
  destauto ctype
  end }

TACTIC EXTEND destauto
| [ "destauto" ] -> [ Proofview.Goal.enter { enter = begin fun gl -> destauto (Proofview.Goal.concl gl) end } ]
| [ "destauto" "in" hyp(id) ] -> [ destauto_in id ]
END


(* ********************************************************************* *)

let eq_constr x y = 
  Proofview.Goal.enter { enter = begin fun gl ->
    let evd = Tacmach.New.project gl in
      match EConstr.eq_constr_universes evd x y with
      | Some _ -> Proofview.tclUNIT () 
      | None -> Tacticals.New.tclFAIL 0 (str "Not equal")
  end }

TACTIC EXTEND constr_eq
| [ "constr_eq" constr(x) constr(y) ] -> [ eq_constr x y ]
END

TACTIC EXTEND constr_eq_nounivs
| [ "constr_eq_nounivs" constr(x) constr(y) ] -> [
    Proofview.tclEVARMAP >>= fun sigma ->
    if eq_constr_nounivs sigma x y then Proofview.tclUNIT () else Tacticals.New.tclFAIL 0 (str "Not equal") ]
END

TACTIC EXTEND is_evar
| [ "is_evar" constr(x) ] -> [
    Proofview.tclEVARMAP >>= fun sigma ->
    match EConstr.kind sigma x with
      | Evar _ -> Proofview.tclUNIT ()
      | _ -> Tacticals.New.tclFAIL 0 (str "Not an evar")
    ]
END

let has_evar sigma c =
let rec has_evar x =
  match EConstr.kind sigma x with
    | Evar _ -> true
    | Rel _ | Var _ | Meta _ | Sort _ | Const _ | Ind _ | Construct _ ->
      false
    | Cast (t1, _, t2) | Prod (_, t1, t2) | Lambda (_, t1, t2) ->
      has_evar t1 || has_evar t2
    | LetIn (_, t1, t2, t3) ->
      has_evar t1 || has_evar t2 || has_evar t3
    | App (t1, ts) ->
      has_evar t1 || has_evar_array ts
    | Case (_, t1, t2, ts) ->
      has_evar t1 || has_evar t2 || has_evar_array ts
    | Fix ((_, tr)) | CoFix ((_, tr)) ->
      has_evar_prec tr
    | Proj (p, c) -> has_evar c
and has_evar_array x =
  Array.exists has_evar x
and has_evar_prec (_, ts1, ts2) =
  Array.exists has_evar ts1 || Array.exists has_evar ts2
in
has_evar c

TACTIC EXTEND has_evar
| [ "has_evar" constr(x) ] -> [
  Proofview.tclEVARMAP >>= fun sigma ->
  if has_evar sigma x then Proofview.tclUNIT () else Tacticals.New.tclFAIL 0 (str "No evars")
]
END

TACTIC EXTEND is_hyp
| [ "is_var" constr(x) ] -> [
  Proofview.tclEVARMAP >>= fun sigma ->
  match EConstr.kind sigma x with
    | Var _ ->  Proofview.tclUNIT ()
    | _ -> Tacticals.New.tclFAIL 0 (str "Not a variable or hypothesis") ]
END

TACTIC EXTEND is_fix
| [ "is_fix" constr(x) ] -> [
  Proofview.tclEVARMAP >>= fun sigma ->
  match EConstr.kind sigma x with
    | Fix _ -> Proofview.tclUNIT ()
    | _ -> Tacticals.New.tclFAIL 0 (Pp.str "not a fix definition") ]
END;;

TACTIC EXTEND is_cofix
| [ "is_cofix" constr(x) ] -> [
  Proofview.tclEVARMAP >>= fun sigma ->
  match EConstr.kind sigma x with
    | CoFix _ -> Proofview.tclUNIT ()
    | _ -> Tacticals.New.tclFAIL 0 (Pp.str "not a cofix definition") ]
END;;

TACTIC EXTEND is_ind
| [ "is_ind" constr(x) ] -> [
  Proofview.tclEVARMAP >>= fun sigma ->
  match EConstr.kind sigma x with
    | Ind _ -> Proofview.tclUNIT ()
    | _ -> Tacticals.New.tclFAIL 0 (Pp.str "not an (co)inductive datatype") ]
END;;

TACTIC EXTEND is_constructor
| [ "is_constructor" constr(x) ] -> [
  Proofview.tclEVARMAP >>= fun sigma ->
  match EConstr.kind sigma x with
    | Construct _ -> Proofview.tclUNIT ()
    | _ -> Tacticals.New.tclFAIL 0 (Pp.str "not a constructor") ]
END;;

TACTIC EXTEND is_proj
| [ "is_proj" constr(x) ] -> [
  Proofview.tclEVARMAP >>= fun sigma ->
  match EConstr.kind sigma x with
    | Proj _ -> Proofview.tclUNIT ()
    | _ -> Tacticals.New.tclFAIL 0 (Pp.str "not a primitive projection") ]
END;;

TACTIC EXTEND is_const
| [ "is_const" constr(x) ] -> [
  Proofview.tclEVARMAP >>= fun sigma ->
  match EConstr.kind sigma x with
    | Const _ -> Proofview.tclUNIT ()
    | _ -> Tacticals.New.tclFAIL 0 (Pp.str "not a constant") ]
END;;

(* Command to grab the evars left unresolved at the end of a proof. *)
(* spiwack: I put it in extratactics because it is somewhat tied with
   the semantics of the LCF-style tactics, hence with the classic tactic
   mode. *)
VERNAC COMMAND EXTEND GrabEvars
[ "Grab" "Existential" "Variables" ]
  => [ Vernac_classifier.classify_as_proofstep ]
  -> [ Proof_global.simple_with_current_proof (fun _ p  -> Proof.V82.grab_evars p) ]
END

(* Shelves all the goals under focus. *)
TACTIC EXTEND shelve
| [ "shelve" ] ->
    [ Proofview.shelve ]
END

(* Shelves the unifiable goals under focus, i.e. the goals which
   appear in other goals under focus (the unfocused goals are not
   considered). *)
TACTIC EXTEND shelve_unifiable
| [ "shelve_unifiable" ] ->
    [ Proofview.shelve_unifiable ]
END

(* Unshelves the goal shelved by the tactic. *)
TACTIC EXTEND unshelve
| [ "unshelve" tactic1(t) ] ->
    [
      Proofview.with_shelf (Tacinterp.tactic_of_value ist t) >>= fun (gls, ()) ->
      Proofview.Unsafe.tclGETGOALS >>= fun ogls ->
      Proofview.Unsafe.tclSETGOALS (gls @ ogls)
    ]
END

(* Command to add every unshelved variables to the focus *)
VERNAC COMMAND EXTEND Unshelve
[ "Unshelve" ]
  => [ Vernac_classifier.classify_as_proofstep ]
  -> [ Proof_global.simple_with_current_proof (fun _ p  -> Proof.unshelve p) ]
END

(* Gives up on the goals under focus: the goals are considered solved,
   but the proof cannot be closed until the user goes back and solve
   these goals. *)
TACTIC EXTEND give_up
| [ "give_up" ] ->
    [ Proofview.give_up ]
END

(* cycles [n] goals *)
TACTIC EXTEND cycle
| [ "cycle" int_or_var(n) ] -> [ Proofview.cycle n ]
END

(* swaps goals number [i] and [j] *)
TACTIC EXTEND swap
| [ "swap" int_or_var(i) int_or_var(j) ] -> [ Proofview.swap i j ]
END

(* reverses the list of focused goals *)
TACTIC EXTEND revgoals
| [ "revgoals" ] -> [ Proofview.revgoals ]
END

type cmp =
  | Eq
  | Lt | Le
  | Gt | Ge

type 'i test =
  | Test of cmp * 'i * 'i

let pr_cmp = function
  | Eq -> Pp.str"="
  | Lt -> Pp.str"<"
  | Le -> Pp.str"<="
  | Gt -> Pp.str">"
  | Ge -> Pp.str">="

let pr_cmp' _prc _prlc _prt = pr_cmp

let pr_test_gen f (Test(c,x,y)) =
  Pp.(f x ++ pr_cmp c ++ f y)

let pr_test = pr_test_gen (Pputils.pr_or_var Pp.int)

let pr_test' _prc _prlc _prt = pr_test

let pr_itest = pr_test_gen Pp.int

let pr_itest' _prc _prlc _prt = pr_itest



ARGUMENT EXTEND comparison PRINTED BY pr_cmp'
| [ "="  ] -> [ Eq ]
| [ "<"  ] -> [ Lt ]
| [ "<=" ] -> [ Le ]
| [ ">"  ] -> [ Gt ]
| [ ">=" ] -> [ Ge ]
    END

let interp_test ist gls = function
  | Test (c,x,y) ->
      project gls ,
      Test(c,Tacinterp.interp_int_or_var ist x,Tacinterp.interp_int_or_var ist y)

ARGUMENT EXTEND test
  PRINTED BY pr_itest'
  INTERPRETED BY interp_test
  RAW_PRINTED BY pr_test'
  GLOB_PRINTED BY pr_test'
| [ int_or_var(x) comparison(c) int_or_var(y) ] -> [ Test(c,x,y) ]
END

let interp_cmp = function
  | Eq -> Int.equal
  | Lt -> ((<):int->int->bool)
  | Le -> ((<=):int->int->bool)
  | Gt -> ((>):int->int->bool)
  | Ge -> ((>=):int->int->bool)

let run_test = function
  | Test(c,x,y) -> interp_cmp c x y

let guard tst =
  if run_test tst then
    Proofview.tclUNIT ()
  else
    let msg = Pp.(str"Condition not satisfied:"++ws 1++(pr_itest tst)) in
    Tacticals.New.tclZEROMSG msg


TACTIC EXTEND guard
| [ "guard" test(tst) ] -> [ guard tst ]
END

let decompose l c =
  Proofview.Goal.enter { enter = begin fun gl ->
    let sigma = Tacmach.New.project gl in
    let to_ind c =
      if isInd sigma c then fst (destInd sigma c)
      else error "not an inductive type"
    in
    let l = List.map to_ind l in
    Elim.h_decompose l c
  end }

TACTIC EXTEND decompose
| [ "decompose" "[" ne_constr_list(l) "]" constr(c) ] -> [ decompose l c ]
END

(** library/keys *)

VERNAC COMMAND EXTEND Declare_keys CLASSIFIED AS SIDEFF
| [ "Declare" "Equivalent" "Keys" constr(c) constr(c') ] -> [
  let get_key c =
    let (evd, c) = Constrintern.interp_open_constr (Global.env ()) Evd.empty c in
    let kind c = EConstr.kind evd c in
    Keys.constr_key kind c
  in
  let k1 = get_key c in
  let k2 = get_key c' in
    match k1, k2 with
    | Some k1, Some k2 -> Keys.declare_equiv_keys k1 k2
    | _ -> () ]
END

VERNAC COMMAND EXTEND Print_keys CLASSIFIED AS QUERY
| [ "Print" "Equivalent" "Keys" ] -> [ Feedback.msg_info (Keys.pr_keys Printer.pr_global) ]
END


VERNAC COMMAND EXTEND OptimizeProof
| [ "Optimize" "Proof" ] => [ Vernac_classifier.classify_as_proofstep ] ->
  [ Proof_global.compact_the_proof () ]
| [ "Optimize" "Heap" ] => [ Vernac_classifier.classify_as_proofstep ] ->
  [ Gc.compact () ]
END<|MERGE_RESOLUTION|>--- conflicted
+++ resolved
@@ -345,14 +345,10 @@
 (**********************************************************************)
 (* Refine                                                             *)
 
-<<<<<<< HEAD
 open EConstr
 open Vars
 
-let constr_flags = {
-=======
 let constr_flags () = {
->>>>>>> 63c73f54
   Pretyping.use_typeclasses = true;
   Pretyping.solve_unification_constraints = true;
   Pretyping.use_hook = Pfedit.solve_by_implicit_tactic ();
