--- conflicted
+++ resolved
@@ -85,15 +85,9 @@
 
 val interp_prim_token : ?loc:Loc.t -> prim_token -> local_scopes ->
   glob_constr * (notation_location * scope_name option)
-<<<<<<< HEAD
+(* This function returns a glob_const representing a pattern *)
 val interp_prim_token_cases_pattern_expr : ?loc:Loc.t -> (global_reference -> unit) -> prim_token ->
-  local_scopes -> raw_cases_pattern_expr * (notation_location * scope_name option)
-=======
-
-(* This function returns a glob_const representing a pattern *)
-val interp_prim_token_cases_pattern_expr : Loc.t -> (global_reference -> unit) -> prim_token ->
   local_scopes -> glob_constr * (notation_location * scope_name option)
->>>>>>> 28f8da94
 
 (** Return the primitive token associated to a [term]/[cases_pattern];
    raise [No_match] if no such token *)
