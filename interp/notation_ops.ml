--- conflicted
+++ resolved
@@ -246,17 +246,13 @@
     strbrk "In recursive notation with binders, " ++ pr_id id ++
     strbrk " is expected to come without type.")
 
-<<<<<<< HEAD
 let pair_equal eq1 eq2 (a,b) (a',b') = eq1 a a' && eq2 b b'
 
-let compare_recursive_parts found f f' (iterator,subc) =
-=======
 type recursive_pattern_kind =
 | RecursiveTerms of bool (* associativity *)
 | RecursiveBinders of glob_constr * glob_constr
 
-let compare_recursive_parts found f (iterator,subc) =
->>>>>>> 9c0bec7c
+let compare_recursive_parts found f f' (iterator,subc) =
   let diff = ref None in
   let terminator = ref None in
   let rec aux c1 c2 = match c1,c2 with
@@ -300,8 +296,7 @@
 	(* Here, we would need a loc made of several parts ... *)
 	user_err_loc (subtract_loc loc1 loc2,"",
           str "Both ends of the recursive pattern are the same.")
-<<<<<<< HEAD
-    | Some (x,y,Some lassoc) ->
+    | Some (x,y,RecursiveTerms lassoc) ->
         let newfound,x,y,lassoc =
           if List.mem_f (pair_equal Id.equal Id.equal) (x,y) (pi2 !found) ||
              List.mem_f (pair_equal Id.equal Id.equal) (x,y) (pi3 !found)
@@ -313,10 +308,6 @@
             !found,y,x,not lassoc
           else
             (pi1 !found, (x,y) :: pi2 !found, pi3 !found),x,y,lassoc in
-=======
-    | Some (x,y,RecursiveTerms lassoc) ->
-	let newfound = (pi1 !found, (x,y) :: pi2 !found, pi3 !found) in
->>>>>>> 9c0bec7c
 	let iterator =
 	  f' (if lassoc then iterator
 	      else subst_glob_vars [x,GVar(Loc.ghost,y)] iterator) in
