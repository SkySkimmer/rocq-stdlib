--- conflicted
+++ resolved
@@ -347,13 +347,8 @@
 (**********************************************************************)
 (* Refine                                                             *)
 
-<<<<<<< HEAD
-let refine_tac {Glob_term.closure=closure;term=term} =
+let refine_tac simple {Glob_term.closure=closure;term=term} =
   Proofview.Goal.nf_enter { enter = begin fun gl ->
-=======
-let refine_tac simple {Glob_term.closure=closure;term=term} =
-  Proofview.Goal.nf_enter begin fun gl ->
->>>>>>> 04394d4f
     let concl = Proofview.Goal.concl gl in
     let env = Proofview.Goal.env gl in
     let flags = Pretyping.all_no_fail_flags in
@@ -363,23 +358,17 @@
       Pretyping.ltac_uconstrs = closure.Glob_term.untyped;
       Pretyping.ltac_idents = closure.Glob_term.idents;
     } in
-<<<<<<< HEAD
     let update = { run = begin fun sigma ->
       let sigma = Sigma.to_evar_map sigma in
       let (sigma, c) = Pretyping.understand_ltac flags env sigma lvar tycon term in
       Sigma.Unsafe.of_pair (c, sigma)
     end } in
-    Tactics.New.refine ~unsafe:false update
-  end }
-=======
-    let update evd = Pretyping.understand_ltac flags env evd lvar tycon term in
     let refine = Proofview.Refine.refine ~unsafe:false update in
     if simple then refine
     else refine <*>
            Tactics.New.reduce_after_refine <*>
            Proofview.shelve_unifiable
-  end
->>>>>>> 04394d4f
+  end }
 
 TACTIC EXTEND refine
 | [ "refine" uconstr(c) ] -> [ refine_tac false c ]
