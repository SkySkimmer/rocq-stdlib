--- conflicted
+++ resolved
@@ -48,17 +48,8 @@
 		      pbty env evd t =
   let evdref = ref evd in
   let modified = ref false in
-<<<<<<< HEAD
-  let rec refresh status dir t = 
-    match EConstr.kind !evdref t with
-    | Sort (Type u as s) when
-      (match Univ.universe_level u with
-      | None -> true
-      | Some l -> not onlyalg && refresh_level evd s) ->
-=======
   (* direction: true for fresh universes lower than the existing ones *)
   let refresh_sort status ~direction s =
->>>>>>> 4fd59386
     let s' = evd_comb0 (new_sort_variable status) evdref in
     let evd = 
       if direction then set_leq_sort env !evdref s' s
@@ -67,7 +58,7 @@
     modified := true; evdref := evd; mkSort s'
   in
   let rec refresh ~onlyalg status ~direction t =
-    match kind_of_term t with
+    match EConstr.kind !evdref t with
     | Sort (Type u as s) ->
        (match Univ.universe_level u with
 	| None -> refresh_sort status ~direction s
@@ -98,11 +89,7 @@
       Array.iter (refresh_term_evars onevars false) args
     | Evar (ev, a) when onevars ->
       let evi = Evd.find !evdref ev in
-<<<<<<< HEAD
-      let ty' = refresh univ_flexible true (EConstr.of_constr evi.evar_concl) in
-=======
-      let ty' = refresh ~onlyalg univ_flexible ~direction:true evi.evar_concl in
->>>>>>> 4fd59386
+      let ty' = refresh ~onlyalg univ_flexible ~direction:true (EConstr.of_constr evi.evar_concl) in
 	if !modified then 
 	  evdref := Evd.add !evdref ev {evi with evar_concl = EConstr.Unsafe.to_constr ty'}
 	else ()
@@ -121,19 +108,12 @@
     in aux 0 pos
   in
   let t' = 
-<<<<<<< HEAD
     if isArity !evdref t then
-      (match pbty with
-      | None -> t
-      | Some dir -> refresh status dir t)
-=======
-    if isArity t then
       match pbty with
       | None ->
 	 (* No cumulativity needed, but we still need to refresh the algebraics *)
 	 refresh ~onlyalg:true univ_flexible ~direction:false t
       | Some direction -> refresh ~onlyalg status ~direction t
->>>>>>> 4fd59386
     else (refresh_term_evars false true t; t)
   in
     if !modified then !evdref, t' else !evdref, t
@@ -1708,13 +1688,8 @@
   (try Evar.Set.mem (head_evar evd t1) lev with NoHeadEvar -> false) ||
   (try Evar.Set.mem (head_evar evd t2) lev with NoHeadEvar -> false)
 
-<<<<<<< HEAD
-let reconsider_conv_pbs conv_algo evd =
+let reconsider_unif_constraints conv_algo evd =
   let (evd,pbs) = extract_changed_conv_pbs evd (status_changed evd) in
-=======
-let reconsider_unif_constraints conv_algo evd =
-  let (evd,pbs) = extract_changed_conv_pbs evd status_changed in
->>>>>>> 4fd59386
   List.fold_left
     (fun p (pbty,env,t1,t2 as x) ->
        match p with
